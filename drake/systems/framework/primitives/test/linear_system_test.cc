#include "drake/systems/framework/primitives/linear_system.h"
#include "drake/systems/framework/primitives/test/affine_linear_test.h"

using std::make_unique;
using std::unique_ptr;

namespace drake {
namespace systems {
namespace {

class LinearSystemTest : public AffineLinearSystemTest {
 public:
  // Setup an arbitrary LinearSystem.
  LinearSystemTest()
      : AffineLinearSystemTest(0.0, 0.0, 0.0, 0.0) {}

  void Initialize() override {
    // Construct the system I/O objects.
    dut_ = make_unique<LinearSystem<double>>(A_, B_, C_, D_);
    dut_->set_name("test_linear_system");
    context_ = dut_->CreateDefaultContext();
    input_vector_ = make_unique<BasicVector<double>>(2 /* size */);
<<<<<<< HEAD
    output_ = dut_->AllocateOutput(*context_);
=======
    system_output_ = system_->AllocateOutput(*context_);
    state_ = context_->get_mutable_continuous_state();
    derivatives_ = system_->AllocateTimeDerivatives();
>>>>>>> d5acefc3
  }
 protected:
  unique_ptr<LinearSystem<double>> dut_;
};

// Tests that the linear system is correctly setup.
TEST_F(LinearSystemTest, Construction) {
  EXPECT_EQ(1, context_->get_num_input_ports());
<<<<<<< HEAD
  EXPECT_EQ("test_linear_system", dut_->get_name());
  EXPECT_EQ(dut_->GetA(), A_);
  EXPECT_EQ(dut_->GetB(), B_);
  EXPECT_EQ(dut_->GetXDot0(), XDot0_);
  EXPECT_EQ(dut_->GetC(), C_);
  EXPECT_EQ(dut_->GetD(), D_);
  EXPECT_EQ(dut_->GetY0(), Y0_);
  EXPECT_EQ(1, dut_->get_num_output_ports());
  EXPECT_EQ(1, dut_->get_num_input_ports());
=======
  EXPECT_EQ("test_linear_system", system_->get_name());
  EXPECT_EQ(system_->GetA(), A_);
  EXPECT_EQ(system_->GetB(), B_);
  EXPECT_EQ(system_->GetxDot0(), xDot0_);
  EXPECT_EQ(system_->GetC(), C_);
  EXPECT_EQ(system_->GetD(), D_);
  EXPECT_EQ(system_->Gety0(), y0_);
  EXPECT_EQ(1, system_->get_num_output_ports());
  EXPECT_EQ(1, system_->get_num_input_ports());
>>>>>>> d5acefc3
}

// Tests that the derivatives are correctly computed.
TEST_F(LinearSystemTest, Derivatives) {
  Eigen::Vector2d u(1, 4);
  SetInput(u);

  Eigen::Vector2d x(0.1, 0.25);
  state_->SetFromVector(x);

<<<<<<< HEAD
  derivatives_ = dut_->AllocateTimeDerivatives();
=======
>>>>>>> d5acefc3
  EXPECT_NE(derivatives_, nullptr);
  dut_->EvalTimeDerivatives(*context_, derivatives_.get());

  Eigen::VectorXd expected_derivatives(2);
  expected_derivatives = A_ * x + B_ * u;

  EXPECT_EQ(expected_derivatives, derivatives_->get_vector().CopyToVector());
}

// Tests that the outputs are correctly computed.
TEST_F(LinearSystemTest, Output) {
  // Sets the context's input port.
  Eigen::Vector2d u(5.6, -10.1);
  SetInput(u);

  // Sets the state.
  Eigen::Vector2d x(0.8, -22.1);
  state_->SetFromVector(x);

<<<<<<< HEAD
  dut_->EvalOutput(*context_, output_.get());
=======
  system_->EvalOutput(*context_, system_output_.get());
>>>>>>> d5acefc3

  Eigen::VectorXd expected_output(2);

  expected_output = C_ * x + D_ * u;

  EXPECT_EQ(
      expected_output,
<<<<<<< HEAD
      output_->get_port(0).get_vector_data<double>()->CopyToVector());
=======
      system_output_->get_vector_data(0)->get_value());
>>>>>>> d5acefc3
}

}  // namespace
}  // namespace systems
}  // namespace drake<|MERGE_RESOLUTION|>--- conflicted
+++ resolved
@@ -20,13 +20,9 @@
     dut_->set_name("test_linear_system");
     context_ = dut_->CreateDefaultContext();
     input_vector_ = make_unique<BasicVector<double>>(2 /* size */);
-<<<<<<< HEAD
-    output_ = dut_->AllocateOutput(*context_);
-=======
-    system_output_ = system_->AllocateOutput(*context_);
+    system_output_ = dut_->AllocateOutput(*context_);
     state_ = context_->get_mutable_continuous_state();
-    derivatives_ = system_->AllocateTimeDerivatives();
->>>>>>> d5acefc3
+    derivatives_ = dut_->AllocateTimeDerivatives();
   }
  protected:
   unique_ptr<LinearSystem<double>> dut_;
@@ -35,27 +31,15 @@
 // Tests that the linear system is correctly setup.
 TEST_F(LinearSystemTest, Construction) {
   EXPECT_EQ(1, context_->get_num_input_ports());
-<<<<<<< HEAD
   EXPECT_EQ("test_linear_system", dut_->get_name());
   EXPECT_EQ(dut_->GetA(), A_);
   EXPECT_EQ(dut_->GetB(), B_);
-  EXPECT_EQ(dut_->GetXDot0(), XDot0_);
+  EXPECT_EQ(dut_->GetxDot0(), xDot0_);
   EXPECT_EQ(dut_->GetC(), C_);
   EXPECT_EQ(dut_->GetD(), D_);
-  EXPECT_EQ(dut_->GetY0(), Y0_);
+  EXPECT_EQ(dut_->Gety0(), y0_);
   EXPECT_EQ(1, dut_->get_num_output_ports());
   EXPECT_EQ(1, dut_->get_num_input_ports());
-=======
-  EXPECT_EQ("test_linear_system", system_->get_name());
-  EXPECT_EQ(system_->GetA(), A_);
-  EXPECT_EQ(system_->GetB(), B_);
-  EXPECT_EQ(system_->GetxDot0(), xDot0_);
-  EXPECT_EQ(system_->GetC(), C_);
-  EXPECT_EQ(system_->GetD(), D_);
-  EXPECT_EQ(system_->Gety0(), y0_);
-  EXPECT_EQ(1, system_->get_num_output_ports());
-  EXPECT_EQ(1, system_->get_num_input_ports());
->>>>>>> d5acefc3
 }
 
 // Tests that the derivatives are correctly computed.
@@ -66,10 +50,6 @@
   Eigen::Vector2d x(0.1, 0.25);
   state_->SetFromVector(x);
 
-<<<<<<< HEAD
-  derivatives_ = dut_->AllocateTimeDerivatives();
-=======
->>>>>>> d5acefc3
   EXPECT_NE(derivatives_, nullptr);
   dut_->EvalTimeDerivatives(*context_, derivatives_.get());
 
@@ -89,11 +69,7 @@
   Eigen::Vector2d x(0.8, -22.1);
   state_->SetFromVector(x);
 
-<<<<<<< HEAD
-  dut_->EvalOutput(*context_, output_.get());
-=======
-  system_->EvalOutput(*context_, system_output_.get());
->>>>>>> d5acefc3
+  dut_->EvalOutput(*context_, system_output_.get());
 
   Eigen::VectorXd expected_output(2);
 
@@ -101,11 +77,7 @@
 
   EXPECT_EQ(
       expected_output,
-<<<<<<< HEAD
-      output_->get_port(0).get_vector_data<double>()->CopyToVector());
-=======
       system_output_->get_vector_data(0)->get_value());
->>>>>>> d5acefc3
 }
 
 }  // namespace
