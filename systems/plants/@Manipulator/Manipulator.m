--- conflicted
+++ resolved
@@ -2,20 +2,14 @@
 % An abstract class that wraps H(q)vdot + C(q,v,f_ext) = B(q)u.
 
   methods
-<<<<<<< HEAD
     function obj = Manipulator(num_q, num_u, num_v)
       if nargin<3, num_v = num_q; end
       
       obj = obj@DrakeSystem(num_q+num_v,0,num_u,num_q+num_v,false,true);
       obj.num_positions = num_q;
       obj.num_velocities = num_v;
-=======
-    function obj = Manipulator(num_q, num_u)
-      % Constructor
-      obj = obj@SecondOrderSystem(num_q,num_u,true);
       obj.joint_limit_min = -inf(num_q,1);
       obj.joint_limit_max = inf(num_q,1);
->>>>>>> 842dbe04
     end
   end
   
